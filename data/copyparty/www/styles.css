--- conflicted
+++ resolved
@@ -11,75 +11,6 @@
    ============================================================================ */
 
 :root {
-<<<<<<< HEAD
-  /* Colors - Primary */
-  --color-primary: #2563eb;
-  --color-primary-hover: #1d4ed8;
-  --color-primary-light: #dbeafe;
-
-  /* Colors - Status */
-  --color-success: #10b981;
-  --color-success-light: #d1fae5;
-  --color-error: #ef4444;
-  --color-error-light: #fee2e2;
-  --color-warning: #f59e0b;
-  --color-warning-light: #fef3c7;
-  --color-info: #3b82f6;
-  --color-info-light: #dbeafe;
-
-  /* Colors - Neutral */
-  --color-text: #1f2937;
-  --color-text-secondary: #4b5563;
-  --color-text-tertiary: #6b7280;
-  --color-bg: #ffffff;
-  --color-bg-secondary: #f9fafb;
-  --color-bg-tertiary: #f3f4f6;
-  --color-border: #e5e7eb;
-  --color-border-focus: #3b82f6;
-
-  /* Spacing */
-  --spacing-xs: 0.25rem;    /* 4px */
-  --spacing-sm: 0.5rem;     /* 8px */
-  --spacing-md: 1rem;       /* 16px */
-  --spacing-lg: 1.5rem;     /* 24px */
-  --spacing-xl: 2rem;       /* 32px */
-  --spacing-2xl: 3rem;      /* 48px */
-
-  /* Typography */
-  --font-family: -apple-system, BlinkMacSystemFont, 'Segoe UI', 'Roboto', 'Helvetica', sans-serif;
-  --font-family-mono: 'SF Mono', 'Monaco', 'Inconsolata', 'Courier New', monospace;
-  --font-size-xs: 0.75rem;   /* 12px */
-  --font-size-sm: 0.875rem;  /* 14px */
-  --font-size-base: 1rem;    /* 16px */
-  --font-size-lg: 1.125rem;  /* 18px */
-  --font-size-xl: 1.25rem;   /* 20px */
-  --font-size-2xl: 1.5rem;   /* 24px */
-  --font-size-3xl: 2rem;     /* 32px */
-
-  /* Border radius */
-  --radius-sm: 0.25rem;
-  --radius-md: 0.5rem;
-  --radius-lg: 0.75rem;
-  --radius-full: 9999px;
-
-  /* Shadows */
-  --shadow-sm: 0 1px 2px 0 rgba(0, 0, 0, 0.05);
-  --shadow-md: 0 4px 6px -1px rgba(0, 0, 0, 0.1), 0 2px 4px -1px rgba(0, 0, 0, 0.06);
-  --shadow-lg: 0 10px 15px -3px rgba(0, 0, 0, 0.1), 0 4px 6px -2px rgba(0, 0, 0, 0.05);
-  --shadow-xl: 0 20px 25px -5px rgba(0, 0, 0, 0.1), 0 10px 10px -5px rgba(0, 0, 0, 0.04);
-
-  /* Transitions */
-  --transition-fast: 150ms ease-out;
-  --transition-base: 200ms ease-out;
-  --transition-slow: 300ms ease-out;
-
-  /* Z-index layers */
-  --z-base: 1;
-  --z-dropdown: 10;
-  --z-sticky: 20;
-  --z-modal-overlay: 40;
-  --z-modal: 50;
-=======
     /* Primary colors */
     --color-primary: #2563eb;
     --color-primary-hover: #1d4ed8;
@@ -92,6 +23,16 @@
     /* Error states */
     --color-error: #dc2626;
     --color-error-light: #fee2e2;
+
+    /* Colors - Neutral */
+    --color-text: #1f2937;
+    --color-text-secondary: #4b5563;
+    --color-text-tertiary: #6b7280;
+    --color-bg: #ffffff;
+    --color-bg-secondary: #f9fafb;
+    --color-bg-tertiary: #f3f4f6;
+    --color-border: #e5e7eb;
+    --color-border-focus: #3b82f6;
 
     /* Warning states */
     --color-warning: #ea580c;
@@ -190,7 +131,6 @@
         --color-border: var(--color-neutral-700);
         --color-border-dark: var(--color-neutral-600);
     }
->>>>>>> f069d52a
 }
 
 /* ============================================================================
@@ -794,108 +734,6 @@
     transition: opacity 0.3s ease, transform 0.3s ease;
 }
 
-/* ============================================================================
-   Responsive Design
-   ============================================================================ */
-
-/* Mobile (320px - 767px) */
-@media (max-width: 767px) {
-    .app-main {
-        padding: var(--space-4);
-    }
-
-    .app-header,
-    .app-footer {
-        padding: var(--space-4);
-    }
-
-    .header-content {
-        flex-direction: column;
-        align-items: flex-start;
-    }
-
-    .header-right {
-        width: 100%;
-        flex-direction: column;
-        align-items: flex-start;
-    }
-
-    .app-nav {
-        width: 100%;
-        flex-direction: row;
-        justify-content: space-around;
-        gap: var(--space-2);
-    }
-
-    .worker-status {
-        width: 100%;
-    }
-
-    .drop-zone {
-        padding: var(--space-8);
-    }
-
-    .queue-header {
-        flex-direction: column;
-        align-items: flex-start;
-    }
-
-    .queue-item-header {
-        flex-direction: column;
-        align-items: flex-start;
-        gap: var(--space-2);
-    }
-
-    .queue-item-details {
-        flex-direction: column;
-        gap: var(--space-1);
-    }
-
-    .toast-container {
-        left: var(--space-4);
-        right: var(--space-4);
-        max-width: none;
-    }
-
-    .format-info-content {
-        grid-template-columns: 1fr;
-    }
-}
-
-/* Tablet (768px - 1023px) */
-@media (min-width: 768px) and (max-width: 1023px) {
-    .app-main {
-        padding: var(--space-6);
-    }
-
-    .drop-zone {
-        padding: var(--space-10);
-    }
-}
-
-/* Desktop (1024px+) */
-@media (min-width: 1024px) {
-    .app-main {
-        padding: var(--space-12);
-    }
-
-    .drop-zone {
-        padding: var(--space-12);
-    }
-}
-
-/* ============================================================================
-   Accessibility
-   ============================================================================ */
-
-/* Focus Indicators */
-*:focus-visible {
-    outline: 2px solid var(--color-primary);
-    outline-offset: 2px;
-    border-radius: var(--radius-sm);
-}
-
-<<<<<<< HEAD
 /* ============================================================================
    Document Card Component
    ============================================================================ */
@@ -1195,37 +1033,108 @@
    Responsive Design
    ============================================================================ */
 
+/* Mobile (320px - 767px) */
 @media (max-width: 767px) {
-  .header-content {
-    flex-direction: column;
-    align-items: flex-start;
-    gap: var(--spacing-md);
-  }
-
-  .nav {
-    flex-wrap: wrap;
-  }
-
-  .form-row {
-    flex-direction: column;
-  }
-
-  .form-row .form-group {
-    width: 100%;
-  }
-
-  .result-footer {
-    flex-direction: column;
-    align-items: flex-start;
-    gap: var(--spacing-md);
-  }
-=======
+    .app-main {
+        padding: var(--space-4);
+    }
+
+    .app-header,
+    .app-footer {
+        padding: var(--space-4);
+    }
+
+    .header-content {
+        flex-direction: column;
+        align-items: flex-start;
+    }
+
+    .header-right {
+        width: 100%;
+        flex-direction: column;
+        align-items: flex-start;
+    }
+
+    .app-nav {
+        width: 100%;
+        flex-direction: row;
+        justify-content: space-around;
+        gap: var(--space-2);
+    }
+
+    .worker-status {
+        width: 100%;
+    }
+
+    .drop-zone {
+        padding: var(--space-8);
+    }
+
+    .queue-header {
+        flex-direction: column;
+        align-items: flex-start;
+    }
+
+    .queue-item-header {
+        flex-direction: column;
+        align-items: flex-start;
+        gap: var(--space-2);
+    }
+
+    .queue-item-details {
+        flex-direction: column;
+        gap: var(--space-1);
+    }
+
+    .toast-container {
+        left: var(--space-4);
+        right: var(--space-4);
+        max-width: none;
+    }
+
+    .format-info-content {
+        grid-template-columns: 1fr;
+    }
+}
+
+/* Tablet (768px - 1023px) */
+@media (min-width: 768px) and (max-width: 1023px) {
+    .app-main {
+        padding: var(--space-6);
+    }
+
+    .drop-zone {
+        padding: var(--space-10);
+    }
+}
+
+/* Desktop (1024px+) */
+@media (min-width: 1024px) {
+    .app-main {
+        padding: var(--space-12);
+    }
+
+    .drop-zone {
+        padding: var(--space-12);
+    }
+}
+
+/* ============================================================================
+   Accessibility
+   ============================================================================ */
+
+/* Focus Indicators */
+*:focus-visible {
+    outline: 2px solid var(--color-primary);
+    outline-offset: 2px;
+    border-radius: var(--radius-sm);
+}
+
 button:focus-visible,
 .file-input-label:focus-visible {
     outline: 2px solid var(--color-primary);
     outline-offset: 2px;
 }
->>>>>>> f069d52a
 
 /* High Contrast Mode */
 @media (prefers-contrast: high) {
