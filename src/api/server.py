"""
FastAPI server for DocuSearch MVP.

Provides REST API endpoints for document search, upload, and system monitoring.
"""

import logging
import os
import time
from datetime import datetime
from pathlib import Path

import uvicorn
from fastapi import FastAPI, File, HTTPException, Query, UploadFile
from fastapi.middleware.cors import CORSMiddleware

# Import core components
from ..embeddings import ColPaliEngine
from ..processing import DocumentProcessor
from ..search import SearchEngine
from ..storage import ChromaClient
from .models import (
    ComponentHealth,
    HealthResponse,
    ProcessingStatus,
    SearchRequest,
    SearchResponse,
    SearchResult,
    StatusResponse,
    SystemStats,
    UploadResponse,
)

<<<<<<< HEAD
=======
# Import core components
from ..embeddings import ColPaliEngine
from ..storage import ChromaClient
from ..search import SearchEngine
from ..processing import DocumentProcessor

# Import routers
from .routes import markdown_router
from .routes.markdown import set_storage_client

>>>>>>> f069d52a
logger = logging.getLogger(__name__)

# ============================================================================
# Application Configuration
# ============================================================================

API_VERSION = "1.0.0"
API_TITLE = "DocuSearch API"
API_DESCRIPTION = """
DocuSearch MVP - Semantic document search with ColPali embeddings.

## Features

* **Document Upload**: Upload PDF, DOCX, PPTX files for processing
* **Semantic Search**: Multi-vector late interaction search (visual + text)
* **System Status**: Real-time health monitoring and statistics
* **Processing Status**: Track document processing progress

## Search Modes

- **hybrid**: Search both visual (page images) and text chunks
- **visual**: Search only visual page embeddings
- **text**: Search only text chunk embeddings
"""

# Global component instances (initialized in create_app)
_app_state = {
    "embedding_engine": None,
    "storage_client": None,
    "search_engine": None,
    "document_processor": None,
    "start_time": None,
}


# ============================================================================
# Application Factory
# ============================================================================


def create_app(
    chroma_host: str = "localhost",
    chroma_port: int = 8001,
    device: str = "mps",
    precision: str = "fp16",
) -> FastAPI:
    """
    Create and configure FastAPI application.

    Args:
        chroma_host: ChromaDB host address
        chroma_port: ChromaDB port number
        device: Device for embedding model (mps, cuda, cpu)
        precision: Model precision (fp16, fp32)

    Returns:
        Configured FastAPI application
    """
    app = FastAPI(
        title=API_TITLE,
        description=API_DESCRIPTION,
        version=API_VERSION,
        docs_url="/docs",
        redoc_url="/redoc",
    )

    # Configure CORS with environment-based whitelist
    allowed_origins = os.getenv(
        "ALLOWED_ORIGINS", "http://localhost:8000,http://localhost:8001,http://localhost:8002"
    ).split(",")
    app.add_middleware(
        CORSMiddleware,
        allow_origins=allowed_origins,  # Explicit whitelist from environment
        allow_credentials=True,
        allow_methods=["*"],
        allow_headers=["*"],
    )

    # Include routers
    app.include_router(markdown_router)

    # Initialize components on startup
    @app.on_event("startup")
    async def startup_event():
        """Initialize system components on startup."""
        logger.info("Initializing DocuSearch API components...")
        _app_state["start_time"] = time.time()

        try:
            # Initialize embedding engine
            logger.info(f"Loading ColPali model (device={device}, precision={precision})...")
            _app_state["embedding_engine"] = ColPaliEngine(device=device, precision=precision)
            logger.info("✓ ColPali model loaded")

            # Initialize storage client
            logger.info(f"Connecting to ChromaDB ({chroma_host}:{chroma_port})...")
            _app_state["storage_client"] = ChromaClient(host=chroma_host, port=chroma_port)
            logger.info("✓ ChromaDB connected")

            # Set storage client for markdown router
            set_storage_client(_app_state["storage_client"])

            # Initialize search engine
            _app_state["search_engine"] = SearchEngine(
                storage_client=_app_state["storage_client"],
                embedding_engine=_app_state["embedding_engine"],
            )
            logger.info("✓ Search engine initialized")

            # Initialize document processor
            _app_state["document_processor"] = DocumentProcessor(
                embedding_engine=_app_state["embedding_engine"],
                storage_client=_app_state["storage_client"],
            )
            logger.info("✓ Document processor initialized")

            logger.info("🎉 DocuSearch API ready!")

        except Exception as e:
            logger.error(f"Failed to initialize components: {e}", exc_info=True)
            raise

    @app.on_event("shutdown")
    async def shutdown_event():
        """Cleanup on shutdown."""
        logger.info("Shutting down DocuSearch API...")

    return app


# Create default app instance
app = create_app()


# ============================================================================
# Health Check Endpoints
# ============================================================================


@app.get(
    "/health",
    response_model=HealthResponse,
    summary="Health Check",
    description="Simple health check endpoint",
)
async def health_check():
    """Basic health check."""
    return HealthResponse(status="ok", timestamp=datetime.now(), version=API_VERSION)


@app.get(
    "/status",
    response_model=StatusResponse,
    summary="System Status",
    description="Detailed system status including component health and statistics",
)
async def get_status():
    """Get detailed system status."""
    components = []

    # Check embedding engine
    if _app_state["embedding_engine"]:
        components.append(
            ComponentHealth(
                name="embedding_engine", status="healthy", message="ColPali model loaded and ready"
            )
        )
    else:
        components.append(
            ComponentHealth(
                name="embedding_engine",
                status="unhealthy",
                message="Embedding engine not initialized",
            )
        )

    # Check storage client
    storage_status = "unhealthy"
    storage_message = "ChromaDB not connected"
    storage_latency = None

    if _app_state["storage_client"]:
        try:
            start = time.time()
            # Test connection with heartbeat
            _app_state["storage_client"].client.heartbeat()
            storage_latency = (time.time() - start) * 1000
            storage_status = "healthy"
            storage_message = "Connected and responsive"
        except Exception as e:
            storage_message = f"Connection error: {str(e)}"

    components.append(
        ComponentHealth(
            name="chromadb",
            status=storage_status,
            message=storage_message,
            latency_ms=storage_latency,
        )
    )

    # Get statistics
    stats = SystemStats()
    if _app_state["storage_client"]:
        try:
            # Get collection counts
            visual_count = _app_state["storage_client"].visual_collection.count()
            text_count = _app_state["storage_client"].text_collection.count()

            stats.total_pages = visual_count
            stats.total_text_chunks = text_count
            # Estimate unique documents (rough approximation)
            stats.total_documents = max(1, visual_count // 5)  # Assume ~5 pages per doc
        except Exception as e:
            logger.warning(f"Failed to get statistics: {e}")

    # Determine overall status
    system_status = "healthy"
    if any(c.status == "unhealthy" for c in components):
        system_status = "unhealthy"
    elif any(c.status == "degraded" for c in components):
        system_status = "degraded"

    # Calculate uptime
    uptime = 0.0
    if _app_state["start_time"]:
        uptime = time.time() - _app_state["start_time"]

    return StatusResponse(
        system_status=system_status, components=components, stats=stats, uptime_seconds=uptime
    )


# ============================================================================
# Search Endpoints
# ============================================================================


@app.post(
    "/search",
    response_model=SearchResponse,
    summary="Search Documents",
    description="""
    Semantic search across indexed documents using ColPali multi-vector embeddings.

    **Two-Stage Search Pipeline:**
    1. **Fast Retrieval**: HNSW index search with representative vectors (~50ms)
    2. **Late Interaction Re-ranking**: MaxSim scoring with full multi-vectors (~150ms)

    **Search Modes:**
    - `visual`: Search only visual page embeddings (best for charts, diagrams, layouts)
    - `text`: Search only text chunk embeddings (best for pure text queries)
    - `hybrid`: Search both visual and text (default, best for general use)

    **Performance:**
    - Average latency: 239ms (target: <300ms)
    - Handles 100+ documents efficiently
    - GPU-accelerated on Metal/CUDA
    """,
    responses={
        200: {
            "description": "Successful search with results",
            "content": {
                "application/json": {
                    "examples": {
                        "successful_hybrid_search": {
                            "summary": "Hybrid search with multiple results",
                            "value": {
                                "query": "revenue growth Q3 2024",
                                "results": [
                                    {
                                        "doc_id": "financial-report-2024",
                                        "chunk_id": None,
                                        "page_num": 5,
                                        "score": 0.87,
                                        "text_preview": "Revenue grew by 23% in Q3 2024, driven by strong performance in cloud services and enterprise solutions...",
                                        "metadata": {
                                            "filename": "Q3-2024-Financial-Report.pdf",
                                            "upload_date": "2024-10-15T14:30:00Z",
                                            "total_pages": 42,
                                            "file_size": 2048576,
                                        },
                                    },
                                    {
                                        "doc_id": "financial-report-2024",
                                        "chunk_id": "chunk_12",
                                        "page_num": None,
                                        "score": 0.82,
                                        "text_preview": "The third quarter showed exceptional revenue growth, with year-over-year increases of 23% across all segments...",
                                        "metadata": {
                                            "filename": "Q3-2024-Financial-Report.pdf",
                                            "upload_date": "2024-10-15T14:30:00Z",
                                            "chunk_index": 12,
                                        },
                                    },
                                    {
                                        "doc_id": "investor-presentation",
                                        "chunk_id": None,
                                        "page_num": 12,
                                        "score": 0.76,
                                        "text_preview": None,
                                        "metadata": {
                                            "filename": "Investor-Presentation-Oct-2024.pptx",
                                            "upload_date": "2024-10-20T09:15:00Z",
                                            "total_pages": 28,
                                        },
                                    },
                                ],
                                "total_results": 3,
                                "search_time_ms": 239.5,
                                "search_mode": "hybrid",
                            },
                        },
                        "visual_only_search": {
                            "summary": "Visual-only search for charts/diagrams",
                            "value": {
                                "query": "bar chart showing quarterly sales",
                                "results": [
                                    {
                                        "doc_id": "sales-dashboard",
                                        "chunk_id": None,
                                        "page_num": 3,
                                        "score": 0.91,
                                        "text_preview": None,
                                        "metadata": {
                                            "filename": "Sales-Dashboard-2024.pdf",
                                            "upload_date": "2024-10-18T11:20:00Z",
                                        },
                                    }
                                ],
                                "total_results": 1,
                                "search_time_ms": 187.3,
                                "search_mode": "visual",
                            },
                        },
                        "no_results": {
                            "summary": "Valid query with no matching results",
                            "value": {
                                "query": "quantum computing applications",
                                "results": [],
                                "total_results": 0,
                                "search_time_ms": 156.2,
                                "search_mode": "hybrid",
                            },
                        },
                    }
                }
            },
        },
        400: {
            "description": "Invalid request parameters",
            "content": {
                "application/json": {
                    "examples": {
                        "empty_query": {
                            "summary": "Empty or missing query",
                            "value": {
                                "detail": [
                                    {
                                        "type": "string_too_short",
                                        "loc": ["body", "query"],
                                        "msg": "String should have at least 1 character",
                                        "input": "",
                                        "ctx": {"min_length": 1},
                                    }
                                ]
                            },
                        },
                        "invalid_n_results": {
                            "summary": "Invalid n_results parameter",
                            "value": {
                                "detail": [
                                    {
                                        "type": "greater_than_equal",
                                        "loc": ["body", "n_results"],
                                        "msg": "Input should be greater than or equal to 1",
                                        "input": 0,
                                        "ctx": {"ge": 1},
                                    }
                                ]
                            },
                        },
                        "invalid_search_mode": {
                            "summary": "Invalid search mode",
                            "value": {
                                "detail": [
                                    {
                                        "type": "literal_error",
                                        "loc": ["body", "search_mode"],
                                        "msg": "Input should be 'visual', 'text' or 'hybrid'",
                                        "input": "semantic",
                                        "ctx": {"expected": "'visual', 'text' or 'hybrid'"},
                                    }
                                ]
                            },
                        },
                        "invalid_min_score": {
                            "summary": "Invalid min_score threshold",
                            "value": {
                                "detail": [
                                    {
                                        "type": "less_than_equal",
                                        "loc": ["body", "min_score"],
                                        "msg": "Input should be less than or equal to 1.0",
                                        "input": 1.5,
                                        "ctx": {"le": 1.0},
                                    }
                                ]
                            },
                        },
                    }
                }
            },
        },
        503: {
            "description": "Service unavailable - search engine not initialized",
            "content": {
                "application/json": {
                    "examples": {
                        "engine_not_initialized": {
                            "summary": "Search engine not ready",
                            "value": {"detail": "Search engine not initialized"},
                        }
                    }
                }
            },
        },
        500: {
            "description": "Internal server error during search execution",
            "content": {
                "application/json": {
                    "examples": {
                        "search_execution_error": {
                            "summary": "Search execution failed",
                            "value": {"detail": "Search failed: ChromaDB connection timeout"},
                        }
                    }
                }
            },
        },
    },
    tags=["Search"],
)
async def search_documents(request: SearchRequest):
    """
    Execute semantic search across indexed documents.

    **Two-Stage Search Process:**

    1. **Fast Retrieval (HNSW)**: Uses representative vectors to quickly find
       candidate documents from the vector index (~50ms)

    2. **Late Interaction Re-ranking (MaxSim)**: Performs fine-grained similarity
       scoring using full multi-vector embeddings for precise relevance (~150ms)

    **Request Parameters:**

    - `query` (required): Natural language search query (1-1000 chars)
    - `n_results` (optional): Number of results to return (1-100, default: 10)
    - `search_mode` (optional): Search strategy (visual/text/hybrid, default: hybrid)
    - `min_score` (optional): Minimum similarity threshold (0.0-1.0, filters results)

    **Response Fields:**

    - `results`: Array of search results sorted by relevance score (descending)
    - `total_results`: Count of results returned (after min_score filtering)
    - `search_time_ms`: Total search latency in milliseconds
    - `search_mode`: Search mode used for this query

    **Search Result Fields:**

    - `doc_id`: Unique document identifier
    - `score`: Similarity score (0.0-1.0, higher is better)
    - `page_num`: Page number for visual results (null for text chunks)
    - `chunk_id`: Chunk identifier for text results (null for visual pages)
    - `text_preview`: Text snippet preview (up to 200 chars, may be null for visual)
    - `metadata`: Document metadata (filename, upload_date, etc.)

    **Performance Notes:**

    - Target latency: <300ms (average: 239ms)
    - GPU acceleration: Metal (macOS), CUDA (Linux/Windows), or CPU fallback
    - Handles 100+ documents efficiently with HNSW indexing

    **Example using curl:**
    ```bash
    curl -X POST "http://localhost:8002/search" \\
      -H "accept: application/json" \\
      -H "Content-Type: application/json" \\
      -d '{
        "query": "revenue growth Q3 2024",
        "n_results": 10,
        "search_mode": "hybrid",
        "min_score": 0.5
      }'
    ```

    **Example using Python requests:**
    ```python
    import requests

    response = requests.post(
        'http://localhost:8002/search',
        json={
            'query': 'revenue growth Q3 2024',
            'n_results': 10,
            'search_mode': 'hybrid',
            'min_score': 0.5
        }
    )

    results = response.json()
    for result in results['results']:
        print(f"{result['score']:.2f} - {result['doc_id']} - Page {result.get('page_num', 'N/A')}")
    ```
    """
    if not _app_state["search_engine"]:
        raise HTTPException(status_code=503, detail="Search engine not initialized")

    try:
        start_time = time.time()

        # Execute search
        response = _app_state["search_engine"].search(
            query=request.query,
            n_results=request.n_results,
            search_mode=request.search_mode,
            enable_reranking=True,
        )

        search_time_ms = (time.time() - start_time) * 1000

        # Convert to API response format
        results = []
        for result in response.get("results", []):
            results.append(
                SearchResult(
                    doc_id=result.get("doc_id", ""),
                    chunk_id=result.get("chunk_id"),
                    page_num=result.get("page_num"),
                    score=result.get("score", 0.0),
                    text_preview=result.get("text", "")[:200] if result.get("text") else None,
                    metadata=result.get("metadata", {}),
                )
            )

        # Filter by minimum score if specified
        if request.min_score is not None:
            results = [r for r in results if r.score >= request.min_score]

        return SearchResponse(
            query=request.query,
            results=results,
            total_results=len(results),
            search_time_ms=search_time_ms,
            search_mode=request.search_mode,
        )

    except Exception as e:
        logger.error(f"Search error: {e}", exc_info=True)
        raise HTTPException(status_code=500, detail=f"Search failed: {str(e)}")


@app.get(
    "/search",
    response_model=SearchResponse,
    summary="Search Documents (GET)",
    description="Semantic search with query parameters (alternative to POST)",
)
async def search_documents_get(
    q: str = Query(..., description="Search query", min_length=1, max_length=1000),
    n: int = Query(10, description="Number of results", ge=1, le=100),
    mode: str = Query("hybrid", description="Search mode: visual, text, or hybrid"),
):
    """Search via GET request for simple use cases."""
    request = SearchRequest(query=q, n_results=n, search_mode=mode)
    return await search_documents(request)


# ============================================================================
# Document Upload Endpoint
# ============================================================================


@app.post(
    "/upload",
    response_model=UploadResponse,
    summary="Upload Document",
    description="Upload a document file (PDF, DOCX, PPTX) for processing and indexing",
)
async def upload_document(file: UploadFile = File(..., description="Document file to upload")):
    """
    Upload and queue document for processing.

    Currently processes synchronously. In production, this should
    queue the document for background processing.
    """
    try:
        # Validate file type
        allowed_extensions = {".pdf", ".docx", ".pptx"}
        file_ext = Path(file.filename).suffix.lower()

        if file_ext not in allowed_extensions:
            raise HTTPException(
                status_code=400,
                detail=f"Unsupported file type: {file_ext}. Allowed: {allowed_extensions}",
            )

        # Read file content
        content = await file.read()
        file_size = len(content)

        # Generate doc ID (using SHA-256 for security)
        import hashlib

        doc_id = hashlib.sha256(content).hexdigest()[:16]

        # Save to uploads directory
        upload_dir = Path("data/uploads")
        upload_dir.mkdir(parents=True, exist_ok=True)

        file_path = upload_dir / f"{doc_id}_{file.filename}"
        file_path.write_bytes(content)

        logger.info(f"Uploaded file: {file.filename} ({file_size} bytes) -> {file_path}")

        return UploadResponse(
            success=True,
            doc_id=doc_id,
            filename=file.filename,
            file_size_bytes=file_size,
            status="queued",
            message="Document uploaded and queued for processing",
        )

    except HTTPException:
        raise
    except Exception as e:
        logger.error(f"Upload error: {e}", exc_info=True)
        raise HTTPException(status_code=500, detail=f"Upload failed: {str(e)}")


# ============================================================================
# Processing Status Endpoint
# ============================================================================


@app.get(
    "/processing/{doc_id}",
    response_model=ProcessingStatus,
    summary="Get Processing Status",
    description="Get the processing status for a specific document",
)
async def get_processing_status(doc_id: str):
    """
    Get document processing status.

    Note: This is a stub. In production, this would query a job queue
    or database for actual processing status.
    """
    # TODO: Implement actual status tracking
    # For now, return a mock status
    return ProcessingStatus(
        doc_id=doc_id,
        status="completed",
        progress=1.0,
        pages_processed=None,
        total_pages=None,
        started_at=datetime.now(),
        completed_at=datetime.now(),
    )


# ============================================================================
# Statistics Endpoint
# ============================================================================


@app.get(
    "/stats/search", summary="Search Statistics", description="Get search performance statistics"
)
async def get_search_stats():
    """Get search engine statistics."""
    if not _app_state["search_engine"]:
        raise HTTPException(status_code=503, detail="Search engine not initialized")

    stats = _app_state["search_engine"].get_search_stats()
    return stats


# ============================================================================
# Main Entry Point
# ============================================================================


def main(host: str = "0.0.0.0", port: int = 8002, reload: bool = False):
    """
    Run the API server.

    Args:
        host: Host address to bind to
        port: Port number to listen on
        reload: Enable auto-reload on code changes (development)
    """
    uvicorn.run("src.api.server:app", host=host, port=port, reload=reload, log_level="info")


if __name__ == "__main__":
    main()<|MERGE_RESOLUTION|>--- conflicted
+++ resolved
@@ -31,19 +31,10 @@
     UploadResponse,
 )
 
-<<<<<<< HEAD
-=======
-# Import core components
-from ..embeddings import ColPaliEngine
-from ..storage import ChromaClient
-from ..search import SearchEngine
-from ..processing import DocumentProcessor
-
 # Import routers
 from .routes import markdown_router
 from .routes.markdown import set_storage_client
 
->>>>>>> f069d52a
 logger = logging.getLogger(__name__)
 
 # ============================================================================
