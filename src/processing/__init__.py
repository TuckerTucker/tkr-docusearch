"""
Document processing pipeline.

This module provides the complete document processing pipeline including:
- Document parsing (Docling)
- Visual embedding generation
- Text embedding generation
- Storage coordination

For Wave 2, this uses mock implementations of embedding and storage agents.
Wave 3 will integrate real implementations.
"""

from .docling_parser import DoclingParser, Page, ParsedDocument, ParsingError, TextChunk
from .mocks import BatchEmbeddingOutput, MockEmbeddingEngine, MockStorageClient
from .processor import (
    DocumentProcessor,
    EmbeddingError,
    ProcessingError,
    ProcessingStatus,
    StorageConfirmation,
    StorageError,
)
<<<<<<< HEAD
from .text_processor import TextEmbeddingResult, TextProcessor
from .visual_processor import VisualEmbeddingResult, VisualProcessor
=======
from .preview_generator import (
    PreviewGenerator,
    PreviewResponse
)
>>>>>>> f069d52a

__all__ = [
    # Main processor
    "DocumentProcessor",
    "ProcessingStatus",
    "StorageConfirmation",
    "ProcessingError",
    "EmbeddingError",
    "StorageError",
    # Parser
    "DoclingParser",
    "ParsedDocument",
    "Page",
    "TextChunk",
    "ParsingError",
    # Visual processing
    "VisualProcessor",
    "VisualEmbeddingResult",
    # Text processing
    "TextProcessor",
    "TextEmbeddingResult",
    # Mocks (Wave 2)
    "MockEmbeddingEngine",
    "MockStorageClient",
    "BatchEmbeddingOutput",
    # Preview generation (Wave 2, Agent 3)
    "PreviewGenerator",
    "PreviewResponse",
]<|MERGE_RESOLUTION|>--- conflicted
+++ resolved
@@ -13,6 +13,7 @@
 
 from .docling_parser import DoclingParser, Page, ParsedDocument, ParsingError, TextChunk
 from .mocks import BatchEmbeddingOutput, MockEmbeddingEngine, MockStorageClient
+from .preview_generator import PreviewGenerator, PreviewResponse
 from .processor import (
     DocumentProcessor,
     EmbeddingError,
@@ -21,15 +22,8 @@
     StorageConfirmation,
     StorageError,
 )
-<<<<<<< HEAD
 from .text_processor import TextEmbeddingResult, TextProcessor
 from .visual_processor import VisualEmbeddingResult, VisualProcessor
-=======
-from .preview_generator import (
-    PreviewGenerator,
-    PreviewResponse
-)
->>>>>>> f069d52a
 
 __all__ = [
     # Main processor
